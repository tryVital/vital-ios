--- conflicted
+++ resolved
@@ -202,18 +202,9 @@
 
     var dateRanges: [ClosedRange<Date>] = []
     
-<<<<<<< HEAD
-    debug.executeSampleQuery = { type, _, _ in
-      XCTAssertEqual(quantityType, type)
-      return []
-    }
-    
     debug.executeHourlyStatisticalQuery = { type, queryStartDate, queryEndDate, handler in
       XCTAssertEqual(quantityType, type)
 
-=======
-    debug.executeStatisticalQuery = { queryStartDate, queryEndDate, handler in
->>>>>>> e84ff12b
       let range = queryStartDate ... queryEndDate
       dateRanges.append(range)
       
@@ -232,6 +223,8 @@
     }
 
     debug.getFirstAndLastSampleTime = { type, start, end in
+      XCTAssertEqual(quantityType, type)
+
       return nil
     }
     
@@ -291,16 +284,10 @@
     let (startDate, endDate) = (Date.dateAgo(date, days: 30), date)
 
     var dateRanges: [ClosedRange<Date>] = []
-<<<<<<< HEAD
-    
-    debug.executeSampleQuery = { type, _, _ in
-      XCTAssertEqual(quantityType, type)
-      return []
-=======
 
     debug.getFirstAndLastSampleTime = { type, start, end in
+      XCTAssertEqual(quantityType, type)
       return nil
->>>>>>> e84ff12b
     }
     
     debug.executeHourlyStatisticalQuery = { type, queryStartDate, queryEndDate, handler in
