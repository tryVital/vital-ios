--- conflicted
+++ resolved
@@ -495,7 +495,6 @@
   }
 }
 
-<<<<<<< HEAD
 extension VitalHealthKitClient {
   public func write(input: DataInput, startDate: Date, endDate: Date) async throws -> Void {
     try await self.store.writeInput(input, startDate, endDate)
@@ -507,8 +506,6 @@
   }
 }
 
-=======
->>>>>>> fda8b6f5
 func transform(data: ProcessedResourceData, calendar: Calendar) -> ProcessedResourceData {
   switch data {
     case let .summary(.activity(patch)):
