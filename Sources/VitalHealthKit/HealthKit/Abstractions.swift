--- conflicted
+++ resolved
@@ -215,17 +215,12 @@
 }
 
 struct StatisticsQueryDependencies {
-  
-<<<<<<< HEAD
+
   var executeHourlyStatisticalQuery: (HKQuantityType, Date, Date, @escaping HourlyStatisticsResultHandler) -> Void
   var executeDaySummaryQuery: (HKQuantityType, GregorianCalendar.FloatingDate, GregorianCalendar) async throws -> VitalStatistics?
   var executeSampleQuery: (HKQuantityType, Date, Date) async throws -> [HKSample]
-=======
-  var executeStatisticalQuery: (Date, Date, @escaping StatisticsResultHandler) -> Void
-  var executeSampleQuery: (Date, Date) async throws -> [HKSample]
 
   var getFirstAndLastSampleTime: (HKQuantityType, Date, Date) async throws -> (first: Date, last: Date)?
->>>>>>> e84ff12b
   
   var isFirstTimeSycingType: (HKQuantityType) -> Bool
   var isLegacyType: (HKQuantityType) -> Bool
@@ -240,13 +235,9 @@
       fatalError()
     } executeDaySummaryQuery: { _, date, calendar in
       fatalError()
-<<<<<<< HEAD
     } executeSampleQuery: { _, _, _ in
-=======
+      fatalError()
     } getFirstAndLastSampleTime: { _, _, _ in
-      fatalError()
-    } isFirstTimeSycingType: {
->>>>>>> e84ff12b
       fatalError()
     } isFirstTimeSycingType: { _ in
       fatalError()
@@ -390,11 +381,7 @@
 
     } executeSampleQuery: { type, startDate, endDate in
       try await querySample(healthKitStore: healthKitStore, type: type, startDate: startDate, endDate: endDate)
-      
-<<<<<<< HEAD
-    } isFirstTimeSycingType: { type in
-      let key = String(describing: type.self)
-=======
+
     } getFirstAndLastSampleTime: { type, start, end in
       @Sendable func makePredicate() -> NSPredicate {
         // start <= %K AND %K < end (end exclusive)
@@ -446,8 +433,9 @@
       case (nil, nil):
         return nil
       }
-    } isFirstTimeSycingType: {
->>>>>>> e84ff12b
+
+    } isFirstTimeSycingType: { type in
+      let key = String(describing: type.self)
       return vitalStorage.isFirstTimeSycingType(for: key)
       
     } isLegacyType: { type in
