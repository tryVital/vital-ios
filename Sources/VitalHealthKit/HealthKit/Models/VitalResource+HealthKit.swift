import HealthKit
import VitalCore

<<<<<<< HEAD
func remapResource(
  hasAskedForPermission: ((VitalResource) -> Bool),
  resource: VitalResource
) -> VitalResource {
  switch resource {
  case .individual(.bodyFat), .individual(.weight):
    /// If the user has explicitly asked for Body permissions, then it's the resource is Body
    if hasAskedForPermission(.body) {
      return .body
    } else {
      /// If the user has given permissions to a single permission in the past (e.g. weight) we should
      /// treat it as such
      return resource
    }

  case
      .individual(.steps), .individual(.activeEnergyBurned), .individual(.basalEnergyBurned),
      .individual(.distanceWalkingRunning), .individual(.floorsClimbed), .individual(.vo2Max):

      if hasAskedForPermission(.activity) {
        return .activity
      } else {
        return resource
      }

  case .activity, .body, .profile, .workout, .sleep, .vitals, .nutrition:
      return resource
=======
func toHealthKitTypes(individualResource: VitalResource.Individual) -> HKSampleType {
  switch individualResource {
  case .steps:
    return HKSampleType.quantityType(forIdentifier: .stepCount)!
  case .activeEnergyBurned:
    return HKSampleType.quantityType(forIdentifier: .activeEnergyBurned)!
  case .basalEnergyBurned:
    return HKSampleType.quantityType(forIdentifier: .basalEnergyBurned)!
  case .floorsClimbed:
    return HKSampleType.quantityType(forIdentifier: .flightsClimbed)!
  case .distanceWalkingRunning:
    return HKSampleType.quantityType(forIdentifier: .distanceWalkingRunning)!
  case .vo2Max:
    return HKSampleType.quantityType(forIdentifier: .vo2Max)!
  case .weight:
    return HKSampleType.quantityType(forIdentifier: .bodyMass)!
  case .bodyFat:
    return HKSampleType.quantityType(forIdentifier: .bodyFatPercentage)!
>>>>>>> fd204ca2
  }
}

func toHealthKitTypes(resource: VitalResource) -> Set<HKObjectType> {
  switch resource {
    case let .individual(resource):
      return [toHealthKitTypes(individualResource: resource)]
      
    case .profile:
      return [
        HKCharacteristicType.characteristicType(forIdentifier: .biologicalSex)!,
        HKCharacteristicType.characteristicType(forIdentifier: .dateOfBirth)!,
        HKQuantityType.quantityType(forIdentifier: .height)!,
      ]

    case .body:
      
      return toHealthKitTypes(resource: .individual(.bodyFat)) +
      toHealthKitTypes(resource: .individual(.weight))
      
    case .sleep:
      let temperature: Set<HKObjectType>
      if #available(iOS 16.0, *) {
        temperature = [HKSampleType.quantityType(forIdentifier: .appleSleepingWristTemperature)!]
      } else {
        temperature = []
      }

      return [
        HKSampleType.categoryType(forIdentifier: .sleepAnalysis)!,
        HKSampleType.quantityType(forIdentifier: .heartRate)!,
        HKSampleType.quantityType(forIdentifier: .heartRateVariabilitySDNN)!,
        HKSampleType.quantityType(forIdentifier: .oxygenSaturation)!,
        HKSampleType.quantityType(forIdentifier: .restingHeartRate)!, 
        HKSampleType.quantityType(forIdentifier: .respiratoryRate)!,
      ] + temperature
      
    case .activity:
      return toHealthKitTypes(resource: .individual(.steps)) +
      toHealthKitTypes(resource: .individual(.floorsClimbed)) +
      toHealthKitTypes(resource: .individual(.basalEnergyBurned)) +
      toHealthKitTypes(resource: .individual(.activeEnergyBurned)) +
      toHealthKitTypes(resource: .individual(.distanceWalkingRunning)) +
      toHealthKitTypes(resource: .individual(.vo2Max))
      
    case .workout:
      return [
        HKSampleType.workoutType(),
        HKSampleType.quantityType(forIdentifier: .heartRate)!,
        HKSampleType.quantityType(forIdentifier: .respiratoryRate)!
      ]
      
    case .vitals(.glucose):
      return [
        HKSampleType.quantityType(forIdentifier: .bloodGlucose)!
      ]
      
    case .vitals(.bloodPressure):
      return [
        HKSampleType.quantityType(forIdentifier: .bloodPressureSystolic)!,
        HKSampleType.quantityType(forIdentifier: .bloodPressureDiastolic)!
      ]
      
    case .vitals(.hearthRate):
      return [
        HKSampleType.quantityType(forIdentifier: .heartRate)!
      ]
      
    case .nutrition(.water):
      return [
        .quantityType(forIdentifier: .dietaryWater)!
      ]

    case .nutrition(.caffeine):
      return [
        .quantityType(forIdentifier: .dietaryCaffeine)!
      ]

    case .vitals(.mindfulSession):
      return [
        .categoryType(forIdentifier: .mindfulSession)!
      ]

    case .vitals(.heartRateVariability):
      return [
        .quantityType(forIdentifier: .heartRateVariabilitySDNN)!
      ]
  }
}

/// This determines what data type change TRIGGERS a sync of the given `VitalResource`.
///
/// Not all types used in calculating a VitalResource have to be included here. Include only the
/// primary "container"/session data type here.
///
/// For example, a workout session might embed heart rate and respiratory rate samples. But we
/// need not require any insertion of these types to trigger HKWorkout sync, since generally speaking
/// all the relevant HR/RR samples during the session would have already been written before the
/// HKWorkout is eventually finalized and written. So we can simply fetch these samples w/o requiring
/// observation to drive it.
func sampleTypesToTriggerSync(for resource: VitalResource) -> Set<HKSampleType> {
  switch resource {
  case .individual(.steps):
    return [HKSampleType.quantityType(forIdentifier: .stepCount)!]

  case .individual(.activeEnergyBurned):
    return [HKSampleType.quantityType(forIdentifier: .activeEnergyBurned)!]

  case .individual(.basalEnergyBurned):
    return [HKSampleType.quantityType(forIdentifier: .basalEnergyBurned)!]

  case .individual(.floorsClimbed):
    return [HKSampleType.quantityType(forIdentifier: .flightsClimbed)!]

  case .individual(.distanceWalkingRunning):
    return [HKSampleType.quantityType(forIdentifier: .distanceWalkingRunning)!]

  case .individual(.vo2Max):
    return [HKSampleType.quantityType(forIdentifier: .vo2Max)!]

  case .individual(.weight):
    return [HKSampleType.quantityType(forIdentifier: .bodyMass)!]

  case .individual(.bodyFat):
    return [HKSampleType.quantityType(forIdentifier: .bodyFatPercentage)!]

  case .profile:
    return [HKQuantityType.quantityType(forIdentifier: .height)!]

  case .body:
    return sampleTypesToTriggerSync(for: .individual(.bodyFat)) +
    sampleTypesToTriggerSync(for: .individual(.weight))

  case .sleep:
    return [HKSampleType.categoryType(forIdentifier: .sleepAnalysis)!]

  case .activity:
    return sampleTypesToTriggerSync(for: .individual(.steps)) +
    sampleTypesToTriggerSync(for: .individual(.floorsClimbed)) +
    sampleTypesToTriggerSync(for: .individual(.basalEnergyBurned)) +
    sampleTypesToTriggerSync(for: .individual(.activeEnergyBurned)) +
    sampleTypesToTriggerSync(for: .individual(.distanceWalkingRunning)) +
    sampleTypesToTriggerSync(for: .individual(.vo2Max))

  case .workout:
    return [HKSampleType.workoutType()]

  case .vitals(.glucose):
    return [HKSampleType.quantityType(forIdentifier: .bloodGlucose)!]

  case .vitals(.bloodPressure):
    return [
      HKSampleType.quantityType(forIdentifier: .bloodPressureSystolic)!,
      HKSampleType.quantityType(forIdentifier: .bloodPressureDiastolic)!
    ]

  case .vitals(.hearthRate):
    return [HKSampleType.quantityType(forIdentifier: .heartRate)!]

  case .nutrition(.water):
    return [.quantityType(forIdentifier: .dietaryWater)!]

  case .nutrition(.caffeine):
    return [.quantityType(forIdentifier: .dietaryCaffeine)!]

  case .vitals(.mindfulSession):
    return [.categoryType(forIdentifier: .mindfulSession)!]

  case .vitals(.heartRateVariability):
    return [.quantityType(forIdentifier: .heartRateVariabilitySDNN)!]
  }
}<|MERGE_RESOLUTION|>--- conflicted
+++ resolved
@@ -1,7 +1,6 @@
 import HealthKit
 import VitalCore
 
-<<<<<<< HEAD
 func remapResource(
   hasAskedForPermission: ((VitalResource) -> Bool),
   resource: VitalResource
@@ -29,7 +28,9 @@
 
   case .activity, .body, .profile, .workout, .sleep, .vitals, .nutrition:
       return resource
-=======
+  }
+}
+
 func toHealthKitTypes(individualResource: VitalResource.Individual) -> HKSampleType {
   switch individualResource {
   case .steps:
@@ -48,7 +49,6 @@
     return HKSampleType.quantityType(forIdentifier: .bodyMass)!
   case .bodyFat:
     return HKSampleType.quantityType(forIdentifier: .bodyFatPercentage)!
->>>>>>> fd204ca2
   }
 }
 
